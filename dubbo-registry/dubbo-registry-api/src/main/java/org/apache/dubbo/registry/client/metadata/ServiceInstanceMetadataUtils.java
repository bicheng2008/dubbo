--- conflicted
+++ resolved
@@ -30,12 +30,9 @@
 import java.util.Map;
 
 import static java.util.Collections.emptyMap;
-<<<<<<< HEAD
-=======
-import static org.apache.dubbo.common.constants.CommonConstants.METADATA_DEFAULT;
->>>>>>> 615941d8
 import static org.apache.dubbo.common.constants.CommonConstants.APPLICATION_KEY;
 import static org.apache.dubbo.common.constants.CommonConstants.GROUP_KEY;
+import static org.apache.dubbo.common.constants.CommonConstants.METADATA_DEFAULT;
 import static org.apache.dubbo.common.constants.CommonConstants.TIMESTAMP_KEY;
 import static org.apache.dubbo.common.utils.StringUtils.isBlank;
 import static org.apache.dubbo.registry.integration.RegistryProtocol.DEFAULT_REGISTER_PROVIDER_KEYS;
@@ -132,9 +129,9 @@
                 // remove TIMESTAMP_KEY because it's nonsense
                 .map(url -> url.removeParameter(TIMESTAMP_KEY))
                 .forEach(url -> {
-                    String protocol = url.getProtocol();
-                    params.put(protocol, getParams(url));
-                });
+            String protocol = url.getProtocol();
+            params.put(protocol, getParams(url));
+        });
 
         if (params.isEmpty()) {
             return null;
