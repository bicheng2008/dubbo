--- conflicted
+++ resolved
@@ -150,10 +150,6 @@
     }
 
     @Override
-<<<<<<< HEAD
-=======
-    @SuppressWarnings("unchecked")
->>>>>>> 5b383310
     protected <T> T doRefer(final Class<T> serviceType, URL url) throws RpcException {
         XmlRpcProxyFactoryBean xmlRpcProxyFactoryBean = new XmlRpcProxyFactoryBean();
         xmlRpcProxyFactoryBean.setServiceUrl(url.setProtocol("http").toIdentityString());
