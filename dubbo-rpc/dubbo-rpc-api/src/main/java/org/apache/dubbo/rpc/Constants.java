--- conflicted
+++ resolved
@@ -42,19 +42,6 @@
 
     String FORCE_USE_TAG = "dubbo.force.tag";
 
-<<<<<<< HEAD
-    String GENERIC_SERIALIZATION_NATIVE_JAVA = "nativejava";
-
-    String GENERIC_SERIALIZATION_DEFAULT = "true";
-
-    String GENERIC_RAW_RETURN = "raw.return";
-
-    String GENERIC_SERIALIZATION_BEAN = "bean";
-
-    String GENERIC_SERIALIZATION_PROTOBUF = "protobuf-json";
-
-=======
->>>>>>> 6d3bbb02
     String TPS_LIMIT_RATE_KEY = "tps";
 
     String TPS_LIMIT_INTERVAL_KEY = "tps.interval";
