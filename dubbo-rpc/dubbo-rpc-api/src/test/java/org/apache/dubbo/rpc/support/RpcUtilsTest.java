/*
 * Licensed to the Apache Software Foundation (ASF) under one or more
 * contributor license agreements.  See the NOTICE file distributed with
 * this work for additional information regarding copyright ownership.
 * The ASF licenses this file to You under the Apache License, Version 2.0
 * (the "License"); you may not use this file except in compliance with
 * the License.  You may obtain a copy of the License at
 *
 *     http://www.apache.org/licenses/LICENSE-2.0
 *
 * Unless required by applicable law or agreed to in writing, software
 * distributed under the License is distributed on an "AS IS" BASIS,
 * WITHOUT WARRANTIES OR CONDITIONS OF ANY KIND, either express or implied.
 * See the License for the specific language governing permissions and
 * limitations under the License.
 */
package org.apache.dubbo.rpc.support;

import org.apache.dubbo.common.URL;
import org.apache.dubbo.rpc.Invocation;
import org.apache.dubbo.rpc.Invoker;
import org.apache.dubbo.rpc.RpcInvocation;

import org.junit.jupiter.api.Assertions;
import org.junit.jupiter.api.Test;

import java.lang.reflect.ParameterizedType;
import java.lang.reflect.Type;
import java.util.HashMap;
import java.util.List;
import java.util.Map;

import static org.apache.dubbo.rpc.Constants.AUTO_ATTACH_INVOCATIONID_KEY;
import static org.junit.jupiter.api.Assertions.assertEquals;
import static org.junit.jupiter.api.Assertions.assertNotNull;
import static org.junit.jupiter.api.Assertions.assertNull;
import static org.junit.jupiter.api.Assertions.assertTrue;
import static org.mockito.BDDMockito.given;
import static org.mockito.Mockito.mock;

public class RpcUtilsTest {

    /**
     * regular scenario: async invocation in URL
     * verify: 1. whether invocationId is set correctly, 2. idempotent or not
     */
    @Test
    public void testAttachInvocationIdIfAsync_normal() {
        URL url = URL.valueOf("dubbo://localhost/?test.async=true");
        Map<String, String> attachments = new HashMap<String, String>();
        attachments.put("aa", "bb");
        Invocation inv = new RpcInvocation("test", "DemoService", new Class[]{}, new String[]{}, attachments);
        RpcUtils.attachInvocationIdIfAsync(url, inv);
        long id1 = RpcUtils.getInvocationId(inv);
        RpcUtils.attachInvocationIdIfAsync(url, inv);
        long id2 = RpcUtils.getInvocationId(inv);
        assertEquals(id1, id2); // verify if it's idempotent
        assertTrue(id1 >= 0);
        assertEquals("bb", attachments.get("aa"));
    }

    /**
     * scenario: sync invocation, no attachment added by default
     * verify: no id attribute added in attachment
     */
    @Test
    public void testAttachInvocationIdIfAsync_sync() {
        URL url = URL.valueOf("dubbo://localhost/");
        Invocation inv = new RpcInvocation("test", "DemoService", new Class[]{}, new String[]{});
        RpcUtils.attachInvocationIdIfAsync(url, inv);
        assertNull(RpcUtils.getInvocationId(inv));
    }

    /**
     * scenario: async invocation, add attachment by default
     * verify: no error report when the original attachment is null
     */
    @Test
    public void testAttachInvocationIdIfAsync_nullAttachments() {
        URL url = URL.valueOf("dubbo://localhost/?test.async=true");
        Invocation inv = new RpcInvocation("test", "DemoService", new Class[]{}, new String[]{});
        RpcUtils.attachInvocationIdIfAsync(url, inv);
        assertTrue(RpcUtils.getInvocationId(inv) >= 0L);
    }

    /**
     * scenario: explicitly configure to not add attachment
     * verify: no id attribute added in attachment
     */
    @Test
    public void testAttachInvocationIdIfAsync_forceNotAttache() {
        URL url = URL.valueOf("dubbo://localhost/?test.async=true&" + AUTO_ATTACH_INVOCATIONID_KEY + "=false");
        Invocation inv = new RpcInvocation("test", "DemoService", new Class[]{}, new String[]{});
        RpcUtils.attachInvocationIdIfAsync(url, inv);
        assertNull(RpcUtils.getInvocationId(inv));
    }

    /**
     * scenario: explicitly configure to add attachment
     * verify: id attribute added in attachment
     */
    @Test
    public void testAttachInvocationIdIfAsync_forceAttache() {
        URL url = URL.valueOf("dubbo://localhost/?" + AUTO_ATTACH_INVOCATIONID_KEY + "=true");
        Invocation inv = new RpcInvocation("test", "DemoService", new Class[]{}, new String[]{});
        RpcUtils.attachInvocationIdIfAsync(url, inv);
        assertNotNull(RpcUtils.getInvocationId(inv));
    }

    @Test
    public void testGetReturnTypes() throws Exception {
        Class<?> demoServiceClass = DemoService.class;
        String serviceName = demoServiceClass.getName();
        Invoker invoker = mock(Invoker.class);
        given(invoker.getUrl()).willReturn(URL.valueOf("test://127.0.0.1:1/org.apache.dubbo.rpc.support.DemoService?interface=org.apache.dubbo.rpc.support.DemoService"));
<<<<<<< HEAD
=======
        Invocation inv = new RpcInvocation("testReturnType", service, new Class<?>[]{String.class}, null, null, invoker, null);
>>>>>>> c9d1c1a5

        RpcInvocation inv = new RpcInvocation("testReturnType", serviceName, new Class<?>[]{String.class}, null, null, invoker);
        Type[] types = RpcUtils.getReturnTypes(inv);
        Assertions.assertNotNull(types);
        Assertions.assertEquals(2, types.length);
        Assertions.assertEquals(String.class, types[0]);
        Assertions.assertEquals(String.class, types[1]);
        Assertions.assertArrayEquals(types, inv.getReturnTypes());

<<<<<<< HEAD
        RpcInvocation inv1 = new RpcInvocation("testReturnType1", serviceName, new Class<?>[]{String.class}, null, null, invoker);
=======
        Invocation inv1 = new RpcInvocation("testReturnType1", service, new Class<?>[]{String.class}, null, null, invoker, null);
>>>>>>> c9d1c1a5
        java.lang.reflect.Type[] types1 = RpcUtils.getReturnTypes(inv1);
        Assertions.assertNotNull(types1);
        Assertions.assertEquals(2, types1.length);
        Assertions.assertEquals(List.class, types1[0]);
        Assertions.assertEquals(demoServiceClass.getMethod("testReturnType1", String.class).getGenericReturnType(), types1[1]);
        Assertions.assertArrayEquals(types1, inv1.getReturnTypes());

<<<<<<< HEAD
        RpcInvocation inv2 = new RpcInvocation("testReturnType2", serviceName, new Class<?>[]{String.class}, null, null, invoker);
=======
        Invocation inv2 = new RpcInvocation("testReturnType2", service, new Class<?>[]{String.class}, null, null, invoker, null);
>>>>>>> c9d1c1a5
        java.lang.reflect.Type[] types2 = RpcUtils.getReturnTypes(inv2);
        Assertions.assertNotNull(types2);
        Assertions.assertEquals(2, types2.length);
        Assertions.assertEquals(String.class, types2[0]);
        Assertions.assertEquals(String.class, types2[1]);
        Assertions.assertArrayEquals(types2, inv2.getReturnTypes());

<<<<<<< HEAD
        RpcInvocation inv3 = new RpcInvocation("testReturnType3", serviceName, new Class<?>[]{String.class}, null, null, invoker);
=======
        Invocation inv3 = new RpcInvocation("testReturnType3", service, new Class<?>[]{String.class}, null, null, invoker, null);
>>>>>>> c9d1c1a5
        java.lang.reflect.Type[] types3 = RpcUtils.getReturnTypes(inv3);
        Assertions.assertNotNull(types3);
        Assertions.assertEquals(2, types3.length);
        Assertions.assertEquals(List.class, types3[0]);
        java.lang.reflect.Type genericReturnType3 = demoServiceClass.getMethod("testReturnType3", String.class).getGenericReturnType();
        Assertions.assertEquals(((ParameterizedType) genericReturnType3).getActualTypeArguments()[0], types3[1]);
        Assertions.assertArrayEquals(types3, inv3.getReturnTypes());

<<<<<<< HEAD
        RpcInvocation inv4 = new RpcInvocation("testReturnType4", serviceName, new Class<?>[]{String.class}, null, null, invoker);
=======
        Invocation inv4 = new RpcInvocation("testReturnType4", service, new Class<?>[]{String.class}, null, null, invoker, null);
>>>>>>> c9d1c1a5
        java.lang.reflect.Type[] types4 = RpcUtils.getReturnTypes(inv4);
        Assertions.assertNotNull(types4);
        Assertions.assertEquals(2, types4.length);
        Assertions.assertNull(types4[0]);
        Assertions.assertNull(types4[1]);
        Assertions.assertArrayEquals(types4, inv4.getReturnTypes());

<<<<<<< HEAD
        RpcInvocation inv5 = new RpcInvocation("testReturnType5", serviceName, new Class<?>[]{String.class}, null, null, invoker);
=======
        Invocation inv5 = new RpcInvocation("testReturnType5", service, new Class<?>[]{String.class}, null, null, invoker, null);
>>>>>>> c9d1c1a5
        java.lang.reflect.Type[] types5 = RpcUtils.getReturnTypes(inv5);
        Assertions.assertNotNull(types5);
        Assertions.assertEquals(2, types5.length);
        Assertions.assertEquals(Map.class, types5[0]);
        java.lang.reflect.Type genericReturnType5 = demoServiceClass.getMethod("testReturnType5", String.class).getGenericReturnType();
        Assertions.assertEquals(((ParameterizedType) genericReturnType5).getActualTypeArguments()[0], types5[1]);
        Assertions.assertArrayEquals(types5, inv5.getReturnTypes());
    }
}<|MERGE_RESOLUTION|>--- conflicted
+++ resolved
@@ -25,7 +25,6 @@
 import org.junit.jupiter.api.Test;
 
 import java.lang.reflect.ParameterizedType;
-import java.lang.reflect.Type;
 import java.util.HashMap;
 import java.util.List;
 import java.util.Map;
@@ -109,83 +108,46 @@
 
     @Test
     public void testGetReturnTypes() throws Exception {
-        Class<?> demoServiceClass = DemoService.class;
-        String serviceName = demoServiceClass.getName();
         Invoker invoker = mock(Invoker.class);
+        String service = "org.apache.dubbo.rpc.support.DemoService";
         given(invoker.getUrl()).willReturn(URL.valueOf("test://127.0.0.1:1/org.apache.dubbo.rpc.support.DemoService?interface=org.apache.dubbo.rpc.support.DemoService"));
-<<<<<<< HEAD
-=======
         Invocation inv = new RpcInvocation("testReturnType", service, new Class<?>[]{String.class}, null, null, invoker, null);
->>>>>>> c9d1c1a5
 
-        RpcInvocation inv = new RpcInvocation("testReturnType", serviceName, new Class<?>[]{String.class}, null, null, invoker);
-        Type[] types = RpcUtils.getReturnTypes(inv);
-        Assertions.assertNotNull(types);
+        java.lang.reflect.Type[] types = RpcUtils.getReturnTypes(inv);
         Assertions.assertEquals(2, types.length);
         Assertions.assertEquals(String.class, types[0]);
         Assertions.assertEquals(String.class, types[1]);
-        Assertions.assertArrayEquals(types, inv.getReturnTypes());
 
-<<<<<<< HEAD
-        RpcInvocation inv1 = new RpcInvocation("testReturnType1", serviceName, new Class<?>[]{String.class}, null, null, invoker);
-=======
         Invocation inv1 = new RpcInvocation("testReturnType1", service, new Class<?>[]{String.class}, null, null, invoker, null);
->>>>>>> c9d1c1a5
         java.lang.reflect.Type[] types1 = RpcUtils.getReturnTypes(inv1);
-        Assertions.assertNotNull(types1);
         Assertions.assertEquals(2, types1.length);
         Assertions.assertEquals(List.class, types1[0]);
-        Assertions.assertEquals(demoServiceClass.getMethod("testReturnType1", String.class).getGenericReturnType(), types1[1]);
-        Assertions.assertArrayEquals(types1, inv1.getReturnTypes());
+        Assertions.assertEquals(DemoService.class.getMethod("testReturnType1", new Class<?>[]{String.class}).getGenericReturnType(), types1[1]);
 
-<<<<<<< HEAD
-        RpcInvocation inv2 = new RpcInvocation("testReturnType2", serviceName, new Class<?>[]{String.class}, null, null, invoker);
-=======
         Invocation inv2 = new RpcInvocation("testReturnType2", service, new Class<?>[]{String.class}, null, null, invoker, null);
->>>>>>> c9d1c1a5
         java.lang.reflect.Type[] types2 = RpcUtils.getReturnTypes(inv2);
-        Assertions.assertNotNull(types2);
         Assertions.assertEquals(2, types2.length);
         Assertions.assertEquals(String.class, types2[0]);
         Assertions.assertEquals(String.class, types2[1]);
-        Assertions.assertArrayEquals(types2, inv2.getReturnTypes());
 
-<<<<<<< HEAD
-        RpcInvocation inv3 = new RpcInvocation("testReturnType3", serviceName, new Class<?>[]{String.class}, null, null, invoker);
-=======
         Invocation inv3 = new RpcInvocation("testReturnType3", service, new Class<?>[]{String.class}, null, null, invoker, null);
->>>>>>> c9d1c1a5
         java.lang.reflect.Type[] types3 = RpcUtils.getReturnTypes(inv3);
-        Assertions.assertNotNull(types3);
         Assertions.assertEquals(2, types3.length);
         Assertions.assertEquals(List.class, types3[0]);
-        java.lang.reflect.Type genericReturnType3 = demoServiceClass.getMethod("testReturnType3", String.class).getGenericReturnType();
+        java.lang.reflect.Type genericReturnType3 = DemoService.class.getMethod("testReturnType3", new Class<?>[]{String.class}).getGenericReturnType();
         Assertions.assertEquals(((ParameterizedType) genericReturnType3).getActualTypeArguments()[0], types3[1]);
-        Assertions.assertArrayEquals(types3, inv3.getReturnTypes());
 
-<<<<<<< HEAD
-        RpcInvocation inv4 = new RpcInvocation("testReturnType4", serviceName, new Class<?>[]{String.class}, null, null, invoker);
-=======
         Invocation inv4 = new RpcInvocation("testReturnType4", service, new Class<?>[]{String.class}, null, null, invoker, null);
->>>>>>> c9d1c1a5
         java.lang.reflect.Type[] types4 = RpcUtils.getReturnTypes(inv4);
-        Assertions.assertNotNull(types4);
         Assertions.assertEquals(2, types4.length);
         Assertions.assertNull(types4[0]);
         Assertions.assertNull(types4[1]);
-        Assertions.assertArrayEquals(types4, inv4.getReturnTypes());
 
-<<<<<<< HEAD
-        RpcInvocation inv5 = new RpcInvocation("testReturnType5", serviceName, new Class<?>[]{String.class}, null, null, invoker);
-=======
         Invocation inv5 = new RpcInvocation("testReturnType5", service, new Class<?>[]{String.class}, null, null, invoker, null);
->>>>>>> c9d1c1a5
         java.lang.reflect.Type[] types5 = RpcUtils.getReturnTypes(inv5);
-        Assertions.assertNotNull(types5);
         Assertions.assertEquals(2, types5.length);
         Assertions.assertEquals(Map.class, types5[0]);
-        java.lang.reflect.Type genericReturnType5 = demoServiceClass.getMethod("testReturnType5", String.class).getGenericReturnType();
+        java.lang.reflect.Type genericReturnType5 = DemoService.class.getMethod("testReturnType5", new Class<?>[]{String.class}).getGenericReturnType();
         Assertions.assertEquals(((ParameterizedType) genericReturnType5).getActualTypeArguments()[0], types5[1]);
-        Assertions.assertArrayEquals(types5, inv5.getReturnTypes());
     }
 }