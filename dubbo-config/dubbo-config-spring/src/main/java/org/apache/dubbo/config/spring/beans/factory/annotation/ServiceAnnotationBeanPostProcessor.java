/*
 * Licensed to the Apache Software Foundation (ASF) under one or more
 * contributor license agreements.  See the NOTICE file distributed with
 * this work for additional information regarding copyright ownership.
 * The ASF licenses this file to You under the Apache License, Version 2.0
 * (the "License"); you may not use this file except in compliance with
 * the License.  You may obtain a copy of the License at
 *
 *     http://www.apache.org/licenses/LICENSE-2.0
 *
 * Unless required by applicable law or agreed to in writing, software
 * distributed under the License is distributed on an "AS IS" BASIS,
 * WITHOUT WARRANTIES OR CONDITIONS OF ANY KIND, either express or implied.
 * See the License for the specific language governing permissions and
 * limitations under the License.
 */
package org.apache.dubbo.config.spring.beans.factory.annotation;

import org.apache.dubbo.common.logger.Logger;
import org.apache.dubbo.common.logger.LoggerFactory;
import org.apache.dubbo.common.utils.ArrayUtils;
import org.apache.dubbo.config.MethodConfig;
import org.apache.dubbo.config.annotation.Method;
import org.apache.dubbo.config.annotation.Service;
import org.apache.dubbo.config.spring.ServiceBean;
<<<<<<< HEAD
=======
import org.apache.dubbo.config.spring.context.DubboBootstrapApplicationListener;
import org.apache.dubbo.config.spring.context.annotation.DubboClassPathBeanDefinitionScanner;
>>>>>>> ee777762

import com.alibaba.spring.beans.factory.annotation.AnnotationBeanDefinitionRegistryPostProcessor;
import com.alibaba.spring.context.annotation.ExposingClassPathBeanDefinitionScanner;
import org.springframework.beans.MutablePropertyValues;
import org.springframework.beans.factory.annotation.AnnotatedBeanDefinition;
import org.springframework.beans.factory.config.BeanDefinition;
import org.springframework.beans.factory.config.RuntimeBeanReference;
import org.springframework.beans.factory.support.AbstractBeanDefinition;
import org.springframework.beans.factory.support.BeanDefinitionBuilder;
import org.springframework.beans.factory.support.BeanDefinitionRegistryPostProcessor;
import org.springframework.beans.factory.support.ManagedList;
import org.springframework.core.annotation.AnnotationAttributes;
import org.springframework.util.ObjectUtils;
import org.springframework.util.StringUtils;

import java.lang.annotation.Annotation;
import java.util.Arrays;
import java.util.Collection;
import java.util.Collections;
import java.util.HashMap;
import java.util.List;
import java.util.Map;

import static com.alibaba.spring.util.AnnotatedBeanDefinitionRegistryUtils.registerBeans;
import static com.alibaba.spring.util.ObjectUtils.of;
import static org.apache.dubbo.config.spring.beans.factory.annotation.ServiceBeanNameBuilder.create;
import static org.apache.dubbo.config.spring.util.DubboAnnotationUtils.resolveServiceInterfaceClass;
import static org.springframework.beans.factory.support.BeanDefinitionBuilder.rootBeanDefinition;
import static org.springframework.core.annotation.AnnotatedElementUtils.findMergedAnnotation;
import static org.springframework.core.annotation.AnnotationUtils.getAnnotationAttributes;
import static org.springframework.util.ClassUtils.resolveClassName;

/**
 * {@link Service} Annotation
 * {@link BeanDefinitionRegistryPostProcessor Bean Definition Registry Post Processor}
 *
 * @revised 2.7.6 based on {@link AnnotationBeanDefinitionRegistryPostProcessor}
 * @since 2.5.8
 */
public class ServiceAnnotationBeanPostProcessor extends AnnotationBeanDefinitionRegistryPostProcessor {

    private final Logger logger = LoggerFactory.getLogger(getClass());

    public ServiceAnnotationBeanPostProcessor(String... packagesToScan) {
        this(Arrays.asList(packagesToScan));
    }

    public ServiceAnnotationBeanPostProcessor(Collection<String> packagesToScan) {
        super(Service.class, packagesToScan);
        addSupportedAnnotationType(com.alibaba.dubbo.config.annotation.Service.class);
    }

    @Override
<<<<<<< HEAD
    protected void registerSecondaryBeanDefinitions(ExposingClassPathBeanDefinitionScanner scanner,
                                                    Map<String, AnnotatedBeanDefinition> primaryBeanDefinitions,
                                                    String[] basePackages) {

        for (Map.Entry<String, AnnotatedBeanDefinition> entry : primaryBeanDefinitions.entrySet()) {
            String annotatedServiceBeanName = entry.getKey();
            BeanDefinition annotatedBeanDefinition = entry.getValue();
            registerServiceBean(annotatedServiceBeanName, annotatedBeanDefinition, scanner);
=======
    public void postProcessBeanDefinitionRegistry(BeanDefinitionRegistry registry) throws BeansException {

        // @since 2.7.5
        registerBeans(registry, DubboBootstrapApplicationListener.class);

        Set<String> resolvedPackagesToScan = resolvePackagesToScan(packagesToScan);

        if (!CollectionUtils.isEmpty(resolvedPackagesToScan)) {
            registerServiceBeans(resolvedPackagesToScan, registry);
        } else {
            if (logger.isWarnEnabled()) {
                logger.warn("packagesToScan is empty , ServiceBean registry will be ignored!");
            }
        }

    }


    /**
     * Registers Beans whose classes was annotated {@link Service}
     *
     * @param packagesToScan The base packages to scan
     * @param registry       {@link BeanDefinitionRegistry}
     */
    private void registerServiceBeans(Set<String> packagesToScan, BeanDefinitionRegistry registry) {

        DubboClassPathBeanDefinitionScanner scanner =
                new DubboClassPathBeanDefinitionScanner(registry, environment, resourceLoader);

        BeanNameGenerator beanNameGenerator = resolveBeanNameGenerator(registry);

        scanner.setBeanNameGenerator(beanNameGenerator);

        scanner.addIncludeFilter(new AnnotationTypeFilter(Service.class));

        /**
         * Add the compatibility for legacy Dubbo's @Service
         *
         * The issue : https://github.com/apache/dubbo/issues/4330
         * @since 2.7.3
         */
        scanner.addIncludeFilter(new AnnotationTypeFilter(com.alibaba.dubbo.config.annotation.Service.class));

        for (String packageToScan : packagesToScan) {

            // Registers @Service Bean first
            scanner.scan(packageToScan);

            // Finds all BeanDefinitionHolders of @Service whether @ComponentScan scans or not.
            Set<BeanDefinitionHolder> beanDefinitionHolders =
                    findServiceBeanDefinitionHolders(scanner, packageToScan, registry, beanNameGenerator);

            if (!CollectionUtils.isEmpty(beanDefinitionHolders)) {

                for (BeanDefinitionHolder beanDefinitionHolder : beanDefinitionHolders) {
                    registerServiceBean(beanDefinitionHolder, registry, scanner);
                }

                if (logger.isInfoEnabled()) {
                    logger.info(beanDefinitionHolders.size() + " annotated Dubbo's @Service Components { " +
                            beanDefinitionHolders +
                            " } were scanned under package[" + packageToScan + "]");
                }

            } else {

                if (logger.isWarnEnabled()) {
                    logger.warn("No Spring Bean annotating Dubbo's @Service was found under package["
                            + packageToScan + "]");
                }

            }

>>>>>>> ee777762
        }

    }

    /**
     * Registers {@link ServiceBean} from new annotated {@link Service} {@link BeanDefinition}
     *
     * @param annotatedServiceBeanName
     * @param annotatedBeanDefinition
     * @param scanner
     * @see ServiceBean
     * @see BeanDefinition
     */
    private void registerServiceBean(String annotatedServiceBeanName, BeanDefinition annotatedBeanDefinition,
                                     ExposingClassPathBeanDefinitionScanner scanner) {

        Class<?> beanClass = resolveClass(annotatedBeanDefinition);

        Annotation service = findServiceAnnotation(beanClass);

        /**
         * The {@link AnnotationAttributes} of @Service annotation
         */
        AnnotationAttributes serviceAnnotationAttributes = getAnnotationAttributes(service, false, false);

        Class<?> interfaceClass = resolveServiceInterfaceClass(serviceAnnotationAttributes, beanClass);


        AbstractBeanDefinition serviceBeanDefinition =
                buildServiceBeanDefinition(service, serviceAnnotationAttributes, interfaceClass, annotatedServiceBeanName);

        // ServiceBean Bean name
        String beanName = generateServiceBeanName(serviceAnnotationAttributes, interfaceClass);

        if (scanner.checkCandidate(beanName, serviceBeanDefinition)) { // check duplicated candidate bean
            scanner.registerBeanDefinition(beanName, serviceBeanDefinition);

            if (logger.isInfoEnabled()) {
                logger.info("The BeanDefinition[" + serviceBeanDefinition +
                        "] of ServiceBean has been registered with name : " + beanName);
            }

        } else {

            if (logger.isWarnEnabled()) {
                logger.warn("The Duplicated BeanDefinition[" + serviceBeanDefinition +
                        "] of ServiceBean[ bean name : " + beanName +
                        "] was be found , Did @DubboComponentScan scan to same package in many times?");
            }

        }

    }


    /**
     * Find the {@link Annotation annotation} of @Service
     *
     * @param beanClass the {@link Class class} of Bean
     * @return <code>null</code> if not found
     * @since 2.7.3
     */
    private Annotation findServiceAnnotation(Class<?> beanClass) {
        Annotation service = findMergedAnnotation(beanClass, Service.class);
        if (service == null) {
            service = findMergedAnnotation(beanClass, com.alibaba.dubbo.config.annotation.Service.class);
        }
        return service;
    }

    /**
     * Generates the bean name of {@link ServiceBean}
     *
     * @param serviceAnnotationAttributes
     * @param interfaceClass              the class of interface annotated {@link Service}
     * @return ServiceBean@interfaceClassName#annotatedServiceBeanName
     * @since 2.7.3
     */
    private String generateServiceBeanName(AnnotationAttributes serviceAnnotationAttributes, Class<?> interfaceClass) {
        ServiceBeanNameBuilder builder = create(interfaceClass, getEnvironment())
                .group(serviceAnnotationAttributes.getString("group"))
                .version(serviceAnnotationAttributes.getString("version"));
        return builder.build();
    }

    private Class<?> resolveClass(BeanDefinition beanDefinition) {

        String beanClassName = beanDefinition.getBeanClassName();

        return resolveClassName(beanClassName, getClassLoader());

    }

    /**
     * Build the {@link AbstractBeanDefinition Bean Definition}
     *
     * @param serviceAnnotation
     * @param serviceAnnotationAttributes
     * @param interfaceClass
     * @param annotatedServiceBeanName
     * @return
     * @since 2.7.3
     */
    private AbstractBeanDefinition buildServiceBeanDefinition(Annotation serviceAnnotation,
                                                              AnnotationAttributes serviceAnnotationAttributes,
                                                              Class<?> interfaceClass,
                                                              String annotatedServiceBeanName) {

        BeanDefinitionBuilder builder = rootBeanDefinition(ServiceBean.class);

        AbstractBeanDefinition beanDefinition = builder.getBeanDefinition();

        MutablePropertyValues propertyValues = beanDefinition.getPropertyValues();

        String[] ignoreAttributeNames = of("provider", "monitor", "application", "module", "registry", "protocol",
                "interface", "interfaceName", "parameters");

        propertyValues.addPropertyValues(new AnnotationPropertyValuesAdapter(serviceAnnotation, getEnvironment(), ignoreAttributeNames));

        // References "ref" property to annotated-@Service Bean
        addPropertyReference(builder, "ref", annotatedServiceBeanName);
        // Set interface
        builder.addPropertyValue("interface", interfaceClass.getName());
        // Convert parameters into map
        builder.addPropertyValue("parameters", convertParameters(serviceAnnotationAttributes.getStringArray("parameters")));
        // Add methods parameters
        List<MethodConfig> methodConfigs = convertMethodConfigs(serviceAnnotationAttributes.get("methods"));
        if (!methodConfigs.isEmpty()) {
            builder.addPropertyValue("methods", methodConfigs);
        }

        /**
         * Add {@link org.apache.dubbo.config.ProviderConfig} Bean reference
         */
        String providerConfigBeanName = serviceAnnotationAttributes.getString("provider");
        if (StringUtils.hasText(providerConfigBeanName)) {
            addPropertyReference(builder, "provider", providerConfigBeanName);
        }

        /**
         * Add {@link org.apache.dubbo.config.MonitorConfig} Bean reference
         */
        String monitorConfigBeanName = serviceAnnotationAttributes.getString("monitor");
        if (StringUtils.hasText(monitorConfigBeanName)) {
            addPropertyReference(builder, "monitor", monitorConfigBeanName);
        }

        /**
         * Add {@link org.apache.dubbo.config.ApplicationConfig} Bean reference
         */
        String applicationConfigBeanName = serviceAnnotationAttributes.getString("application");
        if (StringUtils.hasText(applicationConfigBeanName)) {
            addPropertyReference(builder, "application", applicationConfigBeanName);
        }

        /**
         * Add {@link org.apache.dubbo.config.ModuleConfig} Bean reference
         */
        String moduleConfigBeanName = serviceAnnotationAttributes.getString("module");
        if (StringUtils.hasText(moduleConfigBeanName)) {
            addPropertyReference(builder, "module", moduleConfigBeanName);
        }


        /**
         * Add {@link org.apache.dubbo.config.RegistryConfig} Bean reference
         */
        String[] registryConfigBeanNames = serviceAnnotationAttributes.getStringArray("registry");

        List<RuntimeBeanReference> registryRuntimeBeanReferences = toRuntimeBeanReferences(registryConfigBeanNames);

        if (!registryRuntimeBeanReferences.isEmpty()) {
            builder.addPropertyValue("registries", registryRuntimeBeanReferences);
        }

        /**
         * Add {@link org.apache.dubbo.config.ProtocolConfig} Bean reference
         */
        String[] protocolConfigBeanNames = serviceAnnotationAttributes.getStringArray("protocol");

        List<RuntimeBeanReference> protocolRuntimeBeanReferences = toRuntimeBeanReferences(protocolConfigBeanNames);

        if (!protocolRuntimeBeanReferences.isEmpty()) {
            builder.addPropertyValue("protocols", protocolRuntimeBeanReferences);
        }

        return builder.getBeanDefinition();

    }

    private List convertMethodConfigs(Object methodsAnnotation) {
        if (methodsAnnotation == null) {
            return Collections.EMPTY_LIST;
        }
        return MethodConfig.constructMethodConfig((Method[]) methodsAnnotation);
    }

    private ManagedList<RuntimeBeanReference> toRuntimeBeanReferences(String... beanNames) {

        ManagedList<RuntimeBeanReference> runtimeBeanReferences = new ManagedList<>();

        if (!ObjectUtils.isEmpty(beanNames)) {

            for (String beanName : beanNames) {

                String resolvedBeanName = getEnvironment().resolvePlaceholders(beanName);

                runtimeBeanReferences.add(new RuntimeBeanReference(resolvedBeanName));
            }

        }

        return runtimeBeanReferences;

    }

    private void addPropertyReference(BeanDefinitionBuilder builder, String propertyName, String beanName) {
        String resolvedBeanName = getEnvironment().resolvePlaceholders(beanName);
        builder.addPropertyReference(propertyName, resolvedBeanName);
    }


    private Map<String, String> convertParameters(String[] parameters) {
        if (ArrayUtils.isEmpty(parameters)) {
            return null;
        }

        if (parameters.length % 2 != 0) {
            throw new IllegalArgumentException("parameter attribute must be paired with key followed by value");
        }

        Map<String, String> map = new HashMap<>();
        for (int i = 0; i < parameters.length; i += 2) {
            map.put(parameters[i], parameters[i + 1]);
        }
        return map;
    }


}<|MERGE_RESOLUTION|>--- conflicted
+++ resolved
@@ -23,23 +23,34 @@
 import org.apache.dubbo.config.annotation.Method;
 import org.apache.dubbo.config.annotation.Service;
 import org.apache.dubbo.config.spring.ServiceBean;
-<<<<<<< HEAD
-=======
 import org.apache.dubbo.config.spring.context.DubboBootstrapApplicationListener;
 import org.apache.dubbo.config.spring.context.annotation.DubboClassPathBeanDefinitionScanner;
->>>>>>> ee777762
-
-import com.alibaba.spring.beans.factory.annotation.AnnotationBeanDefinitionRegistryPostProcessor;
-import com.alibaba.spring.context.annotation.ExposingClassPathBeanDefinitionScanner;
+
+import org.springframework.beans.BeansException;
 import org.springframework.beans.MutablePropertyValues;
-import org.springframework.beans.factory.annotation.AnnotatedBeanDefinition;
+import org.springframework.beans.factory.BeanClassLoaderAware;
 import org.springframework.beans.factory.config.BeanDefinition;
+import org.springframework.beans.factory.config.BeanDefinitionHolder;
+import org.springframework.beans.factory.config.ConfigurableListableBeanFactory;
 import org.springframework.beans.factory.config.RuntimeBeanReference;
+import org.springframework.beans.factory.config.SingletonBeanRegistry;
 import org.springframework.beans.factory.support.AbstractBeanDefinition;
 import org.springframework.beans.factory.support.BeanDefinitionBuilder;
+import org.springframework.beans.factory.support.BeanDefinitionRegistry;
 import org.springframework.beans.factory.support.BeanDefinitionRegistryPostProcessor;
+import org.springframework.beans.factory.support.BeanNameGenerator;
 import org.springframework.beans.factory.support.ManagedList;
+import org.springframework.context.EnvironmentAware;
+import org.springframework.context.ResourceLoaderAware;
+import org.springframework.context.annotation.AnnotationBeanNameGenerator;
+import org.springframework.context.annotation.AnnotationConfigUtils;
+import org.springframework.context.annotation.ClassPathBeanDefinitionScanner;
+import org.springframework.context.annotation.ConfigurationClassPostProcessor;
 import org.springframework.core.annotation.AnnotationAttributes;
+import org.springframework.core.env.Environment;
+import org.springframework.core.io.ResourceLoader;
+import org.springframework.core.type.filter.AnnotationTypeFilter;
+import org.springframework.util.CollectionUtils;
 import org.springframework.util.ObjectUtils;
 import org.springframework.util.StringUtils;
 
@@ -48,14 +59,17 @@
 import java.util.Collection;
 import java.util.Collections;
 import java.util.HashMap;
+import java.util.LinkedHashSet;
 import java.util.List;
 import java.util.Map;
+import java.util.Set;
 
 import static com.alibaba.spring.util.AnnotatedBeanDefinitionRegistryUtils.registerBeans;
 import static com.alibaba.spring.util.ObjectUtils.of;
 import static org.apache.dubbo.config.spring.beans.factory.annotation.ServiceBeanNameBuilder.create;
 import static org.apache.dubbo.config.spring.util.DubboAnnotationUtils.resolveServiceInterfaceClass;
 import static org.springframework.beans.factory.support.BeanDefinitionBuilder.rootBeanDefinition;
+import static org.springframework.context.annotation.AnnotationConfigUtils.CONFIGURATION_BEAN_NAME_GENERATOR;
 import static org.springframework.core.annotation.AnnotatedElementUtils.findMergedAnnotation;
 import static org.springframework.core.annotation.AnnotationUtils.getAnnotationAttributes;
 import static org.springframework.util.ClassUtils.resolveClassName;
@@ -64,33 +78,35 @@
  * {@link Service} Annotation
  * {@link BeanDefinitionRegistryPostProcessor Bean Definition Registry Post Processor}
  *
- * @revised 2.7.6 based on {@link AnnotationBeanDefinitionRegistryPostProcessor}
  * @since 2.5.8
  */
-public class ServiceAnnotationBeanPostProcessor extends AnnotationBeanDefinitionRegistryPostProcessor {
+public class ServiceAnnotationBeanPostProcessor implements BeanDefinitionRegistryPostProcessor, EnvironmentAware,
+        ResourceLoaderAware, BeanClassLoaderAware {
+
 
     private final Logger logger = LoggerFactory.getLogger(getClass());
+
+    private final Set<String> packagesToScan;
+
+    private Environment environment;
+
+    private ResourceLoader resourceLoader;
+
+    private ClassLoader classLoader;
 
     public ServiceAnnotationBeanPostProcessor(String... packagesToScan) {
         this(Arrays.asList(packagesToScan));
     }
 
     public ServiceAnnotationBeanPostProcessor(Collection<String> packagesToScan) {
-        super(Service.class, packagesToScan);
-        addSupportedAnnotationType(com.alibaba.dubbo.config.annotation.Service.class);
+        this(new LinkedHashSet<>(packagesToScan));
+    }
+
+    public ServiceAnnotationBeanPostProcessor(Set<String> packagesToScan) {
+        this.packagesToScan = packagesToScan;
     }
 
     @Override
-<<<<<<< HEAD
-    protected void registerSecondaryBeanDefinitions(ExposingClassPathBeanDefinitionScanner scanner,
-                                                    Map<String, AnnotatedBeanDefinition> primaryBeanDefinitions,
-                                                    String[] basePackages) {
-
-        for (Map.Entry<String, AnnotatedBeanDefinition> entry : primaryBeanDefinitions.entrySet()) {
-            String annotatedServiceBeanName = entry.getKey();
-            BeanDefinition annotatedBeanDefinition = entry.getValue();
-            registerServiceBean(annotatedServiceBeanName, annotatedBeanDefinition, scanner);
-=======
     public void postProcessBeanDefinitionRegistry(BeanDefinitionRegistry registry) throws BeansException {
 
         // @since 2.7.5
@@ -164,24 +180,93 @@
 
             }
 
->>>>>>> ee777762
-        }
+        }
+
+    }
+
+    /**
+     * It'd better to use BeanNameGenerator instance that should reference
+     * {@link ConfigurationClassPostProcessor#componentScanBeanNameGenerator},
+     * thus it maybe a potential problem on bean name generation.
+     *
+     * @param registry {@link BeanDefinitionRegistry}
+     * @return {@link BeanNameGenerator} instance
+     * @see SingletonBeanRegistry
+     * @see AnnotationConfigUtils#CONFIGURATION_BEAN_NAME_GENERATOR
+     * @see ConfigurationClassPostProcessor#processConfigBeanDefinitions
+     * @since 2.5.8
+     */
+    private BeanNameGenerator resolveBeanNameGenerator(BeanDefinitionRegistry registry) {
+
+        BeanNameGenerator beanNameGenerator = null;
+
+        if (registry instanceof SingletonBeanRegistry) {
+            SingletonBeanRegistry singletonBeanRegistry = SingletonBeanRegistry.class.cast(registry);
+            beanNameGenerator = (BeanNameGenerator) singletonBeanRegistry.getSingleton(CONFIGURATION_BEAN_NAME_GENERATOR);
+        }
+
+        if (beanNameGenerator == null) {
+
+            if (logger.isInfoEnabled()) {
+
+                logger.info("BeanNameGenerator bean can't be found in BeanFactory with name ["
+                        + CONFIGURATION_BEAN_NAME_GENERATOR + "]");
+                logger.info("BeanNameGenerator will be a instance of " +
+                        AnnotationBeanNameGenerator.class.getName() +
+                        " , it maybe a potential problem on bean name generation.");
+            }
+
+            beanNameGenerator = new AnnotationBeanNameGenerator();
+
+        }
+
+        return beanNameGenerator;
+
+    }
+
+    /**
+     * Finds a {@link Set} of {@link BeanDefinitionHolder BeanDefinitionHolders} whose bean type annotated
+     * {@link Service} Annotation.
+     *
+     * @param scanner       {@link ClassPathBeanDefinitionScanner}
+     * @param packageToScan pachage to scan
+     * @param registry      {@link BeanDefinitionRegistry}
+     * @return non-null
+     * @since 2.5.8
+     */
+    private Set<BeanDefinitionHolder> findServiceBeanDefinitionHolders(
+            ClassPathBeanDefinitionScanner scanner, String packageToScan, BeanDefinitionRegistry registry,
+            BeanNameGenerator beanNameGenerator) {
+
+        Set<BeanDefinition> beanDefinitions = scanner.findCandidateComponents(packageToScan);
+
+        Set<BeanDefinitionHolder> beanDefinitionHolders = new LinkedHashSet<>(beanDefinitions.size());
+
+        for (BeanDefinition beanDefinition : beanDefinitions) {
+
+            String beanName = beanNameGenerator.generateBeanName(beanDefinition, registry);
+            BeanDefinitionHolder beanDefinitionHolder = new BeanDefinitionHolder(beanDefinition, beanName);
+            beanDefinitionHolders.add(beanDefinitionHolder);
+
+        }
+
+        return beanDefinitionHolders;
 
     }
 
     /**
      * Registers {@link ServiceBean} from new annotated {@link Service} {@link BeanDefinition}
      *
-     * @param annotatedServiceBeanName
-     * @param annotatedBeanDefinition
+     * @param beanDefinitionHolder
+     * @param registry
      * @param scanner
      * @see ServiceBean
      * @see BeanDefinition
      */
-    private void registerServiceBean(String annotatedServiceBeanName, BeanDefinition annotatedBeanDefinition,
-                                     ExposingClassPathBeanDefinitionScanner scanner) {
-
-        Class<?> beanClass = resolveClass(annotatedBeanDefinition);
+    private void registerServiceBean(BeanDefinitionHolder beanDefinitionHolder, BeanDefinitionRegistry registry,
+                                     DubboClassPathBeanDefinitionScanner scanner) {
+
+        Class<?> beanClass = resolveClass(beanDefinitionHolder);
 
         Annotation service = findServiceAnnotation(beanClass);
 
@@ -192,6 +277,7 @@
 
         Class<?> interfaceClass = resolveServiceInterfaceClass(serviceAnnotationAttributes, beanClass);
 
+        String annotatedServiceBeanName = beanDefinitionHolder.getBeanName();
 
         AbstractBeanDefinition serviceBeanDefinition =
                 buildServiceBeanDefinition(service, serviceAnnotationAttributes, interfaceClass, annotatedServiceBeanName);
@@ -200,7 +286,7 @@
         String beanName = generateServiceBeanName(serviceAnnotationAttributes, interfaceClass);
 
         if (scanner.checkCandidate(beanName, serviceBeanDefinition)) { // check duplicated candidate bean
-            scanner.registerBeanDefinition(beanName, serviceBeanDefinition);
+            registry.registerBeanDefinition(beanName, serviceBeanDefinition);
 
             if (logger.isInfoEnabled()) {
                 logger.info("The BeanDefinition[" + serviceBeanDefinition +
@@ -244,18 +330,37 @@
      * @since 2.7.3
      */
     private String generateServiceBeanName(AnnotationAttributes serviceAnnotationAttributes, Class<?> interfaceClass) {
-        ServiceBeanNameBuilder builder = create(interfaceClass, getEnvironment())
+        ServiceBeanNameBuilder builder = create(interfaceClass, environment)
                 .group(serviceAnnotationAttributes.getString("group"))
                 .version(serviceAnnotationAttributes.getString("version"));
         return builder.build();
     }
 
+    private Class<?> resolveClass(BeanDefinitionHolder beanDefinitionHolder) {
+
+        BeanDefinition beanDefinition = beanDefinitionHolder.getBeanDefinition();
+
+        return resolveClass(beanDefinition);
+
+    }
+
     private Class<?> resolveClass(BeanDefinition beanDefinition) {
 
         String beanClassName = beanDefinition.getBeanClassName();
 
-        return resolveClassName(beanClassName, getClassLoader());
-
+        return resolveClassName(beanClassName, classLoader);
+
+    }
+
+    private Set<String> resolvePackagesToScan(Set<String> packagesToScan) {
+        Set<String> resolvedPackagesToScan = new LinkedHashSet<String>(packagesToScan.size());
+        for (String packageToScan : packagesToScan) {
+            if (StringUtils.hasText(packageToScan)) {
+                String resolvedPackageToScan = environment.resolvePlaceholders(packageToScan.trim());
+                resolvedPackagesToScan.add(resolvedPackageToScan);
+            }
+        }
+        return resolvedPackagesToScan;
     }
 
     /**
@@ -282,7 +387,7 @@
         String[] ignoreAttributeNames = of("provider", "monitor", "application", "module", "registry", "protocol",
                 "interface", "interfaceName", "parameters");
 
-        propertyValues.addPropertyValues(new AnnotationPropertyValuesAdapter(serviceAnnotation, getEnvironment(), ignoreAttributeNames));
+        propertyValues.addPropertyValues(new AnnotationPropertyValuesAdapter(serviceAnnotation, environment, ignoreAttributeNames));
 
         // References "ref" property to annotated-@Service Bean
         addPropertyReference(builder, "ref", annotatedServiceBeanName);
@@ -370,7 +475,7 @@
 
             for (String beanName : beanNames) {
 
-                String resolvedBeanName = getEnvironment().resolvePlaceholders(beanName);
+                String resolvedBeanName = environment.resolvePlaceholders(beanName);
 
                 runtimeBeanReferences.add(new RuntimeBeanReference(resolvedBeanName));
             }
@@ -382,7 +487,7 @@
     }
 
     private void addPropertyReference(BeanDefinitionBuilder builder, String propertyName, String beanName) {
-        String resolvedBeanName = getEnvironment().resolvePlaceholders(beanName);
+        String resolvedBeanName = environment.resolvePlaceholders(beanName);
         builder.addPropertyReference(propertyName, resolvedBeanName);
     }
 
@@ -403,5 +508,24 @@
         return map;
     }
 
+    @Override
+    public void postProcessBeanFactory(ConfigurableListableBeanFactory beanFactory) throws BeansException {
+
+    }
+
+    @Override
+    public void setEnvironment(Environment environment) {
+        this.environment = environment;
+    }
+
+    @Override
+    public void setResourceLoader(ResourceLoader resourceLoader) {
+        this.resourceLoader = resourceLoader;
+    }
+
+    @Override
+    public void setBeanClassLoader(ClassLoader classLoader) {
+        this.classLoader = classLoader;
+    }
 
 }