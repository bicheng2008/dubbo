--- conflicted
+++ resolved
@@ -29,13 +29,9 @@
                 // Zookeeper in service registry type
                 .registry("zookeeper", builder -> builder.address("zookeeper://127.0.0.1:2181?registry-type=service"))
                 // Nacos
-<<<<<<< HEAD
-                .registry("nacos", builder -> builder.address("nacos://127.0.0.1:8848?registry-type=service"))
-=======
 //                .registry("nacos", builder -> builder.address("nacos://127.0.0.1:8848?registry-type=service"))
 //                .registry(RegistryBuilder.newBuilder().address("etcd3://127.0.0.1:2379?registry-type=service").build())
 //                .registry("nacos", builder -> builder.address("nacos://127.0.0.1:8848?registry-type=service"))
->>>>>>> 03173f82
                 .protocol(builder -> builder.port(-1).name("dubbo"))
                 .service(builder -> builder.id("test").interfaceClass(EchoService.class).ref(new EchoServiceImpl()))
                 .start()
